# Documentation for Dire Wolf #

Click on the document name to view in your web browser or the link following to download the PDF file.

## Essential Reading ##
 
- [**User Guide**](User-Guide.pdf)  [ [*download*](../../../raw/master/doc/User-Guide.pdf) ]

	This is your primary source of information about installation, operation, and configuration.

- [**Raspberry Pi APRS**](Raspberry-Pi-APRS.pdf)   [ [*download*](../../../raw/master/doc/Raspberry-Pi-APRS.pdf) ]

	The Raspberry Pi has some special considerations that
	make it different from other generic Linux systems.
	Start here if using the Raspberry Pi, Beaglebone Black, cubieboard2, or similar single board computers.

	
## Application Notes ##

These dive into more detail for specialized topics or typical usage scenarios.

- [**Successful APRS IGate Operation**](Successful-APRS-IGate-Operation.pdf)  [ [*download*](../../../raw/master/doc/Successful-APRS-IGate-Operation.pdf) ]

	Dire Wolf can serve as a gateway between the APRS radio network and APRS-IS servers on the Internet.

    This explains how it all works, proper configuration, and troubleshooting.

<<<<<<< HEAD
- [**APRStt Implementation Notes**](APRStt-Implementation-Notes.pdf)  [ [*download*](../../../raw/master/doc/APRStt-Implementation-Notes.pdf) ]

	Very few hams have portable equipment for APRS but nearly everyone has a handheld radio that can send DTMF tones.  APRStt allows a user, equipped with only DTMF (commonly known as Touch Tone) generation capability, to enter information into the global APRS data network.
	This document explains how the APRStt concept was implemented in the Dire Wolf application.  

- [**APRStt Interface for SARTrack**](APRStt-interface-for-SARTrack.pdf) [ [*download*](../../../raw/master/doc/APRStt-interface-for-SARTrack.pdf) ]
=======
- [**Bluetooth KISS TNC**](Bluetooth-KISS-TNC.pdf)  [ [*download*](../../../raw/dev/doc/Bluetooth-KISS-TNC.pdf) ]

	Eliminate the cable between your TNC and application.  Use Bluetooth instead.  

- [**APRStt Implementation Notes**](APRStt-Implementation-Notes.pdf)  [ [*download*](../../../raw/dev/doc/APRStt-Implementation-Notes.pdf) ]

	Very few hams have portable equipment for APRS but nearly everyone has a handheld radio that can send DTMF tones.  APRStt allows a user, equipped with only DTMF (commonly known as Touch Tone) generation capability, to enter information into the global APRS data network.
	This document explains how the APRStt concept was implemented in the Dire Wolf application.  
- [**APRStt Interface for SARTrack**](APRStt-interface-for-SARTrack.pdf) [ [*download*](../../../raw/dev/doc/APRStt-interface-for-SARTrack.pdf) ]
>>>>>>> da0a33ef

	This example illustrates how APRStt can be integrated with other applications such as SARTrack, APRSISCE/32, YAAC, or Xastir.  

- [**APRStt Listening Example**](APRStt-Listening-Example.pdf)  [ [*download*](../../../raw/master/doc/APRStt-Listening-Example.pdf) ]


	WB4APR described a useful application for the [QIKCOM-2 Satallite Transponder](http://www.tapr.org/pipermail/aprssig/2015-November/045035.html). 

    Don’t have your own QIKCOM-2 Satellite Transponder?  No Problem.  You can do the same thing with an ordinary computer and the APRStt gateway built into Dire Wolf.   Here’s how.

- [**Raspberry Pi APRS Tracker**](Raspberry-Pi-APRS-Tracker.pdf)   [ [*download*](../../../raw/master/doc/Raspberry-Pi-APRS-Tracker.pdf) ]

	Build a tracking device which transmits position from a GPS receiver.

- [**Raspberry Pi SDR IGate**](Raspberry-Pi-SDR-IGate.pdf)   [ [*download*](../../../raw/master/doc/Raspberry-Pi-SDR-IGate.pdf) ]

	It's easy to build a receive-only APRS Internet Gateway (IGate) with only a Raspberry Pi and a software defined radio (RTL-SDR) dongle.  Here’s how.

- [**APRS Telemetry Toolkit**](APRS-Telemetry-Toolkit.pdf)   [ [*download*](../../../raw/master/doc/APRS-Telemetry-Toolkit.pdf) ]

	Describes scripts and methods to generate telemetry.
	Includes a complete example of attaching an analog to 
	digital converter to a Raspberry Pi and transmitting 
	a measured voltage.



- [**2400 & 4800 bps PSK for APRS / Packet Radio**](2400-4800-PSK-for-APRS-Packet-Radio.pdf)  [ [*download*](../../../raw/master/doc/2400-4800-PSK-for-APRS-Packet-Radio.pdf) ]


	Double or quadruple your data rate by sending  multiple bits at the same time.

- [**Going beyond 9600 baud**](Going-beyond-9600-baud.pdf) [ [*download*](../../../raw/master/doc/Going-beyond-9600-baud.pdf) ]


	Why stop at 9600 baud?  Go faster if your soundcard and radio can handle it.


## Miscellaneous ##


- [**A Better APRS Packet Demodulator, part 1, 1200 baud**](A-Better-APRS-Packet-Demodulator-Part-1-1200-baud.pdf) [ [*download*](../../../raw/master/doc/A-Better-APRS-Packet-Demodulator-Part-1-1200-baud.pdf) ]

	Sometimes it's a little mystifying why an
APRS / AX.25 Packet TNC will decode some signals
and not others.  A weak signal,  buried in static,
might be fine while a nice strong clean sounding
signal is not decoded.  Here we will take a brief
look at what could cause this perplexing situation
and a couple things that can be done about it.	



- [**A Better APRS Packet Demodulator, part 2, 9600 baud**](A-Better-APRS-Packet-Demodulator-Part-2-9600-baud.pdf) [ [*download*](../../../raw/master/doc/A-Better-APRS-Packet-Demodulator-Part-2-9600-baud.pdf) ]

	In the first part of this series we discussed 1200 baud audio frequency shift keying (AFSK).  The mismatch 
	between FM 	transmitter pre-emphasis and the 
	receiver de-emphasis will 
	cause the amplitudes of the two tones to be different.
	This makes it more difficult to demodulate them accurately.
	9600 baud operation is an entirely different animal.  ...

- [**WA8LMF TNC Test CD Results a.k.a. Battle of the TNCs**](WA8LMF-TNC-Test-CD-Results.pdf)  [ [*download*](../../../raw/master/doc/WA8LMF-TNC-Test-CD-Results.pdf) ]

	How can we compare how well the TNCs perform under real world conditions?
	The de facto standard of measurement is the number of packets decoded from [WA8LMF’s TNC Test CD](http://wa8lmf.net/TNCtest/index.htm).
	Many have published the number of packets they have been able to decode from this test. Here they are, all gathered in one place, for your reading pleasure.

- [**A Closer Look at the WA8LMF TNC Test CD**](A-Closer-Look-at-the-WA8LMF-TNC-Test-CD.pdf)  [ [*download*](../../../raw/master/doc/A-Closer-Look-at-the-WA8LMF-TNC-Test-CD.pdf) ]

    Here, we take a closer look at some of the frames on the TNC Test CD in hopes of gaining some insights into why some are easily decoded and others are more difficult.
    There are a lot of ugly signals out there.   Many can be improved by decreasing the transmit volume.   Others are just plain weird and you have to wonder how they are being generated.

## Questions?  Experiences to share?  ##
 
Here are some good places to ask questions and share your experiences:

- [Dire Wolf packet TNC](https://groups.yahoo.com/neo/groups/direwolf_packet/info) 

- [Raspberry Pi 4 Ham Radio](https://groups.yahoo.com/neo/groups/Raspberry_Pi_4-Ham_RADIO/info)

- [linuxham](https://groups.yahoo.com/neo/groups/linuxham/info)

- [TAPR aprssig](http://www.tapr.org/pipermail/aprssig/)
 

The github "issues" section is for reporting software defects and enhancement requests.  It is NOT a place to ask questions or have general discussions.  Please use one of the locations above.<|MERGE_RESOLUTION|>--- conflicted
+++ resolved
@@ -1,4 +1,4 @@
-# Documentation for Dire Wolf #
+﻿# Documentation for Dire Wolf #
 
 Click on the document name to view in your web browser or the link following to download the PDF file.
 
@@ -25,24 +25,16 @@
 
     This explains how it all works, proper configuration, and troubleshooting.
 
-<<<<<<< HEAD
+- [**Bluetooth KISS TNC**](Bluetooth-KISS-TNC.pdf)  [ [*download*](../../../raw/master/doc/Bluetooth-KISS-TNC.pdf) ]
+
+	Eliminate the cable between your TNC and application.  Use Bluetooth instead.  
+
 - [**APRStt Implementation Notes**](APRStt-Implementation-Notes.pdf)  [ [*download*](../../../raw/master/doc/APRStt-Implementation-Notes.pdf) ]
 
 	Very few hams have portable equipment for APRS but nearly everyone has a handheld radio that can send DTMF tones.  APRStt allows a user, equipped with only DTMF (commonly known as Touch Tone) generation capability, to enter information into the global APRS data network.
 	This document explains how the APRStt concept was implemented in the Dire Wolf application.  
 
 - [**APRStt Interface for SARTrack**](APRStt-interface-for-SARTrack.pdf) [ [*download*](../../../raw/master/doc/APRStt-interface-for-SARTrack.pdf) ]
-=======
-- [**Bluetooth KISS TNC**](Bluetooth-KISS-TNC.pdf)  [ [*download*](../../../raw/dev/doc/Bluetooth-KISS-TNC.pdf) ]
-
-	Eliminate the cable between your TNC and application.  Use Bluetooth instead.  
-
-- [**APRStt Implementation Notes**](APRStt-Implementation-Notes.pdf)  [ [*download*](../../../raw/dev/doc/APRStt-Implementation-Notes.pdf) ]
-
-	Very few hams have portable equipment for APRS but nearly everyone has a handheld radio that can send DTMF tones.  APRStt allows a user, equipped with only DTMF (commonly known as Touch Tone) generation capability, to enter information into the global APRS data network.
-	This document explains how the APRStt concept was implemented in the Dire Wolf application.  
-- [**APRStt Interface for SARTrack**](APRStt-interface-for-SARTrack.pdf) [ [*download*](../../../raw/dev/doc/APRStt-interface-for-SARTrack.pdf) ]
->>>>>>> da0a33ef
 
 	This example illustrates how APRStt can be integrated with other applications such as SARTrack, APRSISCE/32, YAAC, or Xastir.  
 
