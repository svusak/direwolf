--- conflicted
+++ resolved
@@ -15,11 +15,7 @@
 
 - Ideal for building a Raspberry Pi digipeater & IGate.
 
-<<<<<<< HEAD
-- Data rates: 300 AFSK, 1200 AFSK, 2400 QPSK, 4800 8PSK, and 9600/19200/38400 K9NG/G3RUH.
-=======
 - Data rates: 300 AFSK, 1200 AFSK, 2400 QPSK, 4800 8PSK, and 9600/19200/38400 bps K9NG/G3RUH.
->>>>>>> 15b0f59e
 
 - Interface with applications by
       - [AGW](http://uz7.ho.ua/includes/agwpeapi.htm) network protocol
